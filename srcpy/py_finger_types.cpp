/*
 * Copyright [2017] Max Planck Society. All rights reserved.
 *
 * This program is free software: you can redistribute it and/or modify
 * it under the terms of the GNU General Public License as published by
 * the Free Software Foundation, either version 3 of the License, or
 * (at your option) any later version.
 *
 * This program is distributed in the hope that it will be useful,
 * but WITHOUT ANY WARRANTY; without even the implied warranty of
 * MERCHANTABILITY or FITNESS FOR A PARTICULAR PURPOSE.  See the
 * GNU General Public License for more details.
 *
 * You should have received a copy of the GNU General Public License
 * along with this program.  If not, see <http://www.gnu.org/licenses/>.
 */

/**
 * \file
 * \brief Create bindings for One-Joint robot types
 */
#include <robot_interfaces/pybind_helper.hpp>
#include <robot_interfaces/finger_types.hpp>
#include <robot_interfaces/robot_logger.hpp>


using namespace robot_interfaces;

PYBIND11_MODULE(py_finger_types, m)
{
    create_python_bindings<FingerTypes>(m);

<<<<<<< HEAD
    pybind11::class_<FingerTypes::Logger>(m, "Logger")
        .def(pybind11::init<FingerTypes::DataPtr, int>())
        .def("start", &FingerTypes::Logger::start)
        .def("stop", &FingerTypes::Logger::stop);

=======
    pybind11::class_<FingerLogger>(m, "FingerLogger")
        .def(pybind11::init<FingerTypes::DataPtr, int, std::string>())
        .def("run", &FingerLogger::run);
>>>>>>> aba2b5eb
}<|MERGE_RESOLUTION|>--- conflicted
+++ resolved
@@ -21,8 +21,6 @@
  */
 #include <robot_interfaces/pybind_helper.hpp>
 #include <robot_interfaces/finger_types.hpp>
-#include <robot_interfaces/robot_logger.hpp>
-
 
 using namespace robot_interfaces;
 
@@ -30,15 +28,4 @@
 {
     create_python_bindings<FingerTypes>(m);
 
-<<<<<<< HEAD
-    pybind11::class_<FingerTypes::Logger>(m, "Logger")
-        .def(pybind11::init<FingerTypes::DataPtr, int>())
-        .def("start", &FingerTypes::Logger::start)
-        .def("stop", &FingerTypes::Logger::stop);
-
-=======
-    pybind11::class_<FingerLogger>(m, "FingerLogger")
-        .def(pybind11::init<FingerTypes::DataPtr, int, std::string>())
-        .def("run", &FingerLogger::run);
->>>>>>> aba2b5eb
 }