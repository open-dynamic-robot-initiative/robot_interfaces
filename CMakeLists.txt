--- conflicted
+++ resolved
@@ -43,11 +43,7 @@
     ${PROJECT_SOURCE_DIR}/include
     ${catkin_INCLUDE_DIRS}
     ${Eigen_INCLUDE_DIRS}
-<<<<<<< HEAD
-#    ${Boost_INCLUDE_DIRS}
     ${OpenCV_INCLUDE_DIRS}
-=======
->>>>>>> 0bb0fc8d
 )
 
 ##########################################
