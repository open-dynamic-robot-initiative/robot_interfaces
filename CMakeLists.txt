######################
# set up the project #
######################
cmake_minimum_required(VERSION 2.8.3)

project(robot_interfaces)

# required to use std::shared_ptr in code and to link the python bindings
if(NOT ${CMAKE_SYSTEM_NAME} MATCHES "Darwin")
  set (CMAKE_CXX_FLAGS "${CMAKE_CXX_FLAGS} -Wl,--no-as-needed")
endif()
set (CMAKE_CXX_FLAGS "${CMAKE_CXX_FLAGS} -std=c++11 -Wall -Wextra")

# ensuring path to libraries are set during install
set(CMAKE_SKIP_BUILD_RPATH  FALSE)
set(CMAKE_BUILD_WITH_INSTALL_RPATH FALSE)
set(CMAKE_INSTALL_RPATH_USE_LINK_PATH TRUE)
set(CMAKE_INSTALL_RPATH ${CMAKE_INSTALL_PREFIX}/lib)
list(APPEND CMAKE_MODULE_PATH ${CMAKE_CURRENT_LIST_DIR}/cmake)

############################
# Search for dependencies. #
############################
set(CATKIN_PKGS ${CATKIN_PKGS}
  mpi_cmake_modules
  real_time_tools
  mpi_cpp_tools
  pybind11_catkin
  time_series
)
find_package(catkin REQUIRED COMPONENTS ${CATKIN_PKGS})
<<<<<<< HEAD
find_package(OpenCV 3)

get_cmake_property(_variableNames VARIABLES)
list (SORT _variableNames)
foreach (_variableName ${_variableNames})
    message(STATUS "${_variableName}=${${_variableName}}")
endforeach()
=======
find_package(OpenCV 3 REQUIRED)
>>>>>>> 1fa5daa1

search_for_eigen()

catkin_python_setup()


######################################################
# define the include directory of all ${CATKIN_PKGS} #
######################################################
include_directories(
    ${PROJECT_SOURCE_DIR}/include
    ${catkin_INCLUDE_DIRS}
    ${Eigen_INCLUDE_DIRS}
<<<<<<< HEAD
#    ${Boost_INCLUDE_DIRS}
=======
>>>>>>> 1fa5daa1
    ${OpenCV_INCLUDE_DIRS}
)

##########################################
# export the package as a catkin package #
##########################################
catkin_package(
  INCLUDE_DIRS include
  CATKIN_DEPENDS ${CATKIN_PKGS}
)

####################
# manage the demos #
####################
add_executable(demo demos/demo.cpp)
target_link_libraries(demo ${catkin_LIBRARIES})

add_executable(demo_multiprocess_backend demos/demo_multiprocess_backend.cpp)
target_link_libraries(demo_multiprocess_backend ${catkin_LIBRARIES} rt pthread)

add_executable(demo_multiprocess_frontend demos/demo_multiprocess_frontend.cpp)
target_link_libraries(demo_multiprocess_frontend ${catkin_LIBRARIES} rt pthread)

#########################
# manage the unit tests #
#########################
add_subdirectory(tests)

###################
# python bindings #
###################

# generic #
pybind11_add_module(py_generic srcpy/py_generic.cpp)
target_link_libraries(py_generic PRIVATE ${catkin_LIBRARIES})
set_target_properties(py_generic PROPERTIES
    LIBRARY_OUTPUT_DIRECTORY ${CATKIN_DEVEL_PREFIX}/${CATKIN_PACKAGE_PYTHON_DESTINATION})
install(TARGETS py_generic DESTINATION ${CATKIN_PACKAGE_PYTHON_DESTINATION})

# camera #
set(py_camera_types_SRC_FILES
  srcpy/py_camera_types.cpp
)
pybind11_add_module(py_camera_types ${py_camera_types_SRC_FILES})
target_link_libraries(py_camera_types PRIVATE ${catkin_LIBRARIES} ${OpenCV_LIBRARIES})
set_target_properties(py_camera_types PROPERTIES
    LIBRARY_OUTPUT_DIRECTORY ${CATKIN_DEVEL_PREFIX}/${CATKIN_PACKAGE_PYTHON_DESTINATION})
install(TARGETS py_camera_types DESTINATION ${CATKIN_PACKAGE_PYTHON_DESTINATION})

# finger #
set(py_finger_types_SRC_FILES
  srcpy/py_finger_types.cpp
)
pybind11_add_module(py_finger_types ${py_finger_types_SRC_FILES})
target_link_libraries(py_finger_types PRIVATE ${catkin_LIBRARIES})
set_target_properties(py_finger_types PROPERTIES
    LIBRARY_OUTPUT_DIRECTORY ${CATKIN_DEVEL_PREFIX}/${CATKIN_PACKAGE_PYTHON_DESTINATION})
install(TARGETS py_finger_types DESTINATION ${CATKIN_PACKAGE_PYTHON_DESTINATION})

# trifinger #
set(py_trifinger_types_SRC_FILES
  srcpy/py_trifinger_types.cpp
)
pybind11_add_module(py_trifinger_types ${py_trifinger_types_SRC_FILES})
target_link_libraries(py_trifinger_types PRIVATE ${catkin_LIBRARIES})
set_target_properties(py_trifinger_types PROPERTIES
    LIBRARY_OUTPUT_DIRECTORY ${CATKIN_DEVEL_PREFIX}/${CATKIN_PACKAGE_PYTHON_DESTINATION})
install(TARGETS py_trifinger_types DESTINATION ${CATKIN_PACKAGE_PYTHON_DESTINATION})

# one joint #
set(py_one_joint_types_SRC_FILES
  srcpy/py_one_joint_types.cpp
)
pybind11_add_module(py_one_joint_types ${py_one_joint_types_SRC_FILES})
target_link_libraries(py_one_joint_types PRIVATE ${catkin_LIBRARIES})
set_target_properties(py_one_joint_types PROPERTIES
    LIBRARY_OUTPUT_DIRECTORY ${CATKIN_DEVEL_PREFIX}/${CATKIN_PACKAGE_PYTHON_DESTINATION})
install(TARGETS py_one_joint_types DESTINATION ${CATKIN_PACKAGE_PYTHON_DESTINATION})

# two joint #
set(py_two_joint_types_SRC_FILES
  srcpy/py_two_joint_types.cpp
)
pybind11_add_module(py_two_joint_types ${py_two_joint_types_SRC_FILES})
target_link_libraries(py_two_joint_types PRIVATE ${catkin_LIBRARIES})
set_target_properties(py_two_joint_types PROPERTIES
    LIBRARY_OUTPUT_DIRECTORY ${CATKIN_DEVEL_PREFIX}/${CATKIN_PACKAGE_PYTHON_DESTINATION})
install(TARGETS py_two_joint_types DESTINATION ${CATKIN_PACKAGE_PYTHON_DESTINATION})


##########################
# building documentation #
##########################
build_doxygen_documentation()<|MERGE_RESOLUTION|>--- conflicted
+++ resolved
@@ -29,17 +29,7 @@
   time_series
 )
 find_package(catkin REQUIRED COMPONENTS ${CATKIN_PKGS})
-<<<<<<< HEAD
-find_package(OpenCV 3)
-
-get_cmake_property(_variableNames VARIABLES)
-list (SORT _variableNames)
-foreach (_variableName ${_variableNames})
-    message(STATUS "${_variableName}=${${_variableName}}")
-endforeach()
-=======
 find_package(OpenCV 3 REQUIRED)
->>>>>>> 1fa5daa1
 
 search_for_eigen()
 
@@ -53,11 +43,8 @@
     ${PROJECT_SOURCE_DIR}/include
     ${catkin_INCLUDE_DIRS}
     ${Eigen_INCLUDE_DIRS}
-<<<<<<< HEAD
-#    ${Boost_INCLUDE_DIRS}
-=======
->>>>>>> 1fa5daa1
     ${OpenCV_INCLUDE_DIRS}
+    ${PYLON_INCLUDE_DIRS}
 )
 
 ##########################################
