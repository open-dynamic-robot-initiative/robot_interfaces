--- conflicted
+++ resolved
@@ -120,13 +120,8 @@
         robot_data_->observation->timestamp_ms(t);
     }
 
-<<<<<<< HEAD
 protected:
     std::shared_ptr<RobotData<Action, Observation, Status>> robot_data_;
-=======
-private:
-    std::shared_ptr<RobotData<Action, Observation>> robot_data_;
->>>>>>> 77b63e21
 };
 
 }  // namespace robot_interfaces